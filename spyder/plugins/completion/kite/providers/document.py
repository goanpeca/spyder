# -*- coding: utf-8 -*-

# Copyright © Spyder Project Contributors
# Licensed under the terms of the MIT License
# (see spyder/__init__.py for details)

"""Kite document requests handlers and senders."""

from collections import defaultdict
import logging
import hashlib

import os
import os.path as osp

from qtpy.QtCore import QMutexLocker
from spyder.plugins.completion.kite.decorators import send_request, handles
from spyder.plugins.completion.languageserver import (
    LSPRequestTypes, CompletionItemKind)


# Kite can return e.g. "int | str", so we make the default hint VALUE.
KITE_DOCUMENT_TYPES = defaultdict(lambda: CompletionItemKind.VALUE, {
    'function': CompletionItemKind.FUNCTION,
    'type': CompletionItemKind.CLASS,
    'module': CompletionItemKind.MODULE,
    'descriptor': CompletionItemKind.PROPERTY,
    'union': CompletionItemKind.VALUE,
    'unknown': CompletionItemKind.TEXT,
    'keyword': CompletionItemKind.KEYWORD,
    'call': CompletionItemKind.FUNCTION,
})

KITE_COMPLETION = 'Kite'

logger = logging.getLogger(__name__)


def convert_text_snippet(snippet_info):
    text = snippet_info['text']
    text_builder = []
    prev_pos = 0
    next_pos = None
    total_placeholders = len(snippet_info['placeholders']) + 1
    for i, placeholder in enumerate(snippet_info['placeholders']):
        placeholder_begin = placeholder['begin']
        placeholder_end = placeholder['end']
        next_pos = placeholder_begin
        standard_text = text[prev_pos:next_pos]
        snippet_text = text[next_pos:placeholder_end]
        prev_pos = placeholder['end']
        text_builder.append(standard_text)
        placeholder_number = (i + 1) % total_placeholders
        if snippet_text:
            snippet = '${%d:%s}' % (placeholder_number, snippet_text)
        else:
            snippet = '$%d' % (placeholder_number)
        text_builder.append(snippet)
    text_builder.append(text[prev_pos:])
    text_builder.append('$0')
    return ''.join(text_builder)


class DocumentProvider:

    def get_file_info(self, params):
        """Get file info and add the file if it does not exist."""
        default_info = {'text': '', 'count': 0}
        file_info = self.opened_files.get(
            params['file'], default_info)
        self.opened_files[params['file']] = file_info
        return self.opened_files[params['file']]

    @send_request(method=LSPRequestTypes.DOCUMENT_DID_OPEN)
    def document_did_open(self, params):
        request = {
            'source': 'spyder',
            'filename': osp.realpath(params['file']),
            'text': params['text'],
            'action': 'focus',
            'selections': [
                {'start': params['offset'], 'end': params['offset']}
            ]
        }

        with QMutexLocker(self.mutex):
<<<<<<< HEAD
            self.opened_files[params['file']] = params['text']
=======
            file_info = self.get_file_info(params)
            file_info['count'] += 1
            file_info['text'] = params['text']
            self.opened_files[params['file']] = file_info
>>>>>>> 1d8fd370
        return request

    @send_request(method=LSPRequestTypes.DOCUMENT_DID_CHANGE)
    def document_did_change(self, params):
        request = {
            'source': 'spyder',
            'filename': osp.realpath(params['file']),
            'text': params['text'],
            'action': 'edit',
            'selections': [
                {'start': params['offset'], 'end': params['offset']}
            ]
        }
        with QMutexLocker(self.mutex):
<<<<<<< HEAD
            self.opened_files[params['file']] = params['text']
=======
            file_info = self.get_file_info(params)
            file_info['text'] = params['text']
>>>>>>> 1d8fd370
        return request

    @send_request(method=LSPRequestTypes.DOCUMENT_COMPLETION)
    def request_document_completions(self, params):
<<<<<<< HEAD
        text = self.opened_files[params['file']]
=======
        text = self.get_file_info(params)['text']
>>>>>>> 1d8fd370
        request = {
            'filename': osp.realpath(params['file']),
            'editor': 'spyder',
            'no_snippets': not self.enable_code_snippets,
            'text': text,
            'position': {
                'begin': params['offset']
            },
            'placeholders': []
        }
        return request

    @handles(LSPRequestTypes.DOCUMENT_COMPLETION)
    def convert_completion_request(self, response):
        logger.debug(response)
        if response is None:
            return {'params': []}
        spyder_completions = []
        completions = response['completions']
        if completions is not None:
            for i, completion in enumerate(completions):
                entry = {
                    'kind': KITE_DOCUMENT_TYPES.get(
                        completion['hint'], CompletionItemKind.TEXT),
                    'label': completion['display'],
                    'insertText': convert_text_snippet(completion['snippet']),
                    'filterText': completion['display'],
                    # Use the returned ordering
                    'sortText': (i, 0),
                    'documentation': completion['documentation']['text'],
                    'provider': KITE_COMPLETION,
                }
                spyder_completions.append(entry)

                if 'children' in completion:
                    children_snippets = completion['children']
                    for j, child in enumerate(children_snippets):
                        child_entry = {
                            'kind': KITE_DOCUMENT_TYPES.get(
                                child['hint'], CompletionItemKind.TEXT),
                            'label': ' '*2 + child['display'],
                            'insertText': convert_text_snippet(
                                child['snippet']),
                            'filterText': child['snippet']['text'],
                            # Use the returned ordering
                            'sortText': (i, j+1),
                            'documentation': child['documentation']['text'],
                            'provider': KITE_COMPLETION,
                        }
                        spyder_completions.append(child_entry)

        return {'params': spyder_completions}

    @send_request(method=LSPRequestTypes.DOCUMENT_HOVER)
    def request_hover(self, params):
        text = self.get_file_info(params)['text']
        md5 = hashlib.md5(text.encode('utf-8')).hexdigest()
        path = str(params['file'])
        path = path.replace(osp.sep, ':')
        logger.debug(path)
        if os.name == 'nt':
            path = path.replace('::', ':')
            path = 'windows:' + path
        request = {
            'filename': path,
            'hash': md5,
            'cursor_runes': params['offset']
        }
        return None, request

    @handles(LSPRequestTypes.DOCUMENT_HOVER)
    def process_hover(self, response):
        # logger.debug(response)
        text = None
        logger.debug(response)
        if response is not None:
            report = response['report']
            text = report['description_text']
            if len(text) == 0:
                text = None
        else:
            text = None

        return {'params': text}

    @send_request(method=LSPRequestTypes.DOCUMENT_SIGNATURE)
    def request_signature(self, request):
<<<<<<< HEAD
        text = self.opened_files[request['file']]
=======
        text = self.get_file_info(request)['text']
>>>>>>> 1d8fd370
        response = {
            'editor': 'spyder',
            'filename': request['file'],
            'text': text,
            'cursor_runes': request['offset'],
            'offset_encoding': 'utf-32'
        }
        return response

    @handles(LSPRequestTypes.DOCUMENT_SIGNATURE)
    def process_signature(self, response):
        params = None
        if response is not None:
            calls = response['calls']
            if len(calls) > 0:
                call = calls[0]
                callee = call['callee']
                documentation = callee['synopsis']
                call_label = callee['repr']
                signatures = call['signatures']
                arg_idx = call['arg_index']

                parameters = []
                names = []

                logger.debug(signatures)
                if len(signatures) > 0:
                    signature = signatures[0]
                    logger.debug(signature)
                    for arg in signature['args']:
                        parameters.append({
                            'label': arg['name'],
                            'documentation': ''
                        })
                        names.append(arg['name'])

                    func_args = ', '.join(names)
                    call_label = '{0}({1})'.format(call_label, func_args)

                base_signature = {
                    'label': call_label,
                    'documentation': documentation,
                    'parameters': parameters
                }
                # doc_signatures.append(base_signature)
                params = {
                    'signatures': base_signature,
                    'activeSignature': 0,
                    'activeParameter': arg_idx,
                    'provider': KITE_COMPLETION
                }
        return {'params': params}<|MERGE_RESOLUTION|>--- conflicted
+++ resolved
@@ -63,14 +63,6 @@
 
 class DocumentProvider:
 
-    def get_file_info(self, params):
-        """Get file info and add the file if it does not exist."""
-        default_info = {'text': '', 'count': 0}
-        file_info = self.opened_files.get(
-            params['file'], default_info)
-        self.opened_files[params['file']] = file_info
-        return self.opened_files[params['file']]
-
     @send_request(method=LSPRequestTypes.DOCUMENT_DID_OPEN)
     def document_did_open(self, params):
         request = {
@@ -84,14 +76,7 @@
         }
 
         with QMutexLocker(self.mutex):
-<<<<<<< HEAD
             self.opened_files[params['file']] = params['text']
-=======
-            file_info = self.get_file_info(params)
-            file_info['count'] += 1
-            file_info['text'] = params['text']
-            self.opened_files[params['file']] = file_info
->>>>>>> 1d8fd370
         return request
 
     @send_request(method=LSPRequestTypes.DOCUMENT_DID_CHANGE)
@@ -106,21 +91,12 @@
             ]
         }
         with QMutexLocker(self.mutex):
-<<<<<<< HEAD
             self.opened_files[params['file']] = params['text']
-=======
-            file_info = self.get_file_info(params)
-            file_info['text'] = params['text']
->>>>>>> 1d8fd370
         return request
 
     @send_request(method=LSPRequestTypes.DOCUMENT_COMPLETION)
     def request_document_completions(self, params):
-<<<<<<< HEAD
         text = self.opened_files[params['file']]
-=======
-        text = self.get_file_info(params)['text']
->>>>>>> 1d8fd370
         request = {
             'filename': osp.realpath(params['file']),
             'editor': 'spyder',
@@ -176,7 +152,7 @@
 
     @send_request(method=LSPRequestTypes.DOCUMENT_HOVER)
     def request_hover(self, params):
-        text = self.get_file_info(params)['text']
+        text = self.opened_files.get(request['file'], "")
         md5 = hashlib.md5(text.encode('utf-8')).hexdigest()
         path = str(params['file'])
         path = path.replace(osp.sep, ':')
@@ -208,11 +184,7 @@
 
     @send_request(method=LSPRequestTypes.DOCUMENT_SIGNATURE)
     def request_signature(self, request):
-<<<<<<< HEAD
-        text = self.opened_files[request['file']]
-=======
-        text = self.get_file_info(request)['text']
->>>>>>> 1d8fd370
+        text = self.opened_files.get(request['file'], "")
         response = {
             'editor': 'spyder',
             'filename': request['file'],
