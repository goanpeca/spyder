# -*- coding: utf-8 -*-
#
# Copyright © Spyder Project Contributors
# Licensed under the terms of the MIT License
# (see spyder/__init__.py for details)

"""
Backend plugin to manage multiple code completion and introspection clients.
"""

# Standard library imports
import logging
import os
import os.path as osp
import functools

# Third-party imports
from qtpy.QtCore import QObject, Slot, QMutex, QMutexLocker

# Local imports
from spyder.config.base import get_conf_path, running_under_pytest
from spyder.config.lsp import PYTHON_CONFIG
from spyder.api.completion import SpyderCompletionPlugin
from spyder.utils.misc import select_port, getcwd_or_home
from spyder.plugins.completion.languageserver.plugin import (
    LanguageServerPlugin)
from spyder.plugins.completion.kite.plugin import KiteCompletionPlugin
from spyder.plugins.completion.fallback.plugin import FallbackPlugin
from spyder.plugins.completion.languageserver import LSPRequestTypes


logger = logging.getLogger(__name__)


class CompletionManager(SpyderCompletionPlugin):
    STOPPED = 'stopped'
    RUNNING = 'running'
    BASE_PLUGINS = {
        'lsp': LanguageServerPlugin,
        'fallback': FallbackPlugin,
        'kite': KiteCompletionPlugin
    }

    def __init__(self, parent, plugins=['lsp', 'kite', 'fallback']):
        SpyderCompletionPlugin.__init__(self, parent)
        self.clients = {}
        self.requests = {}
        self.language_status = {}
        self.started = False
        self.first_completion = False
        self.req_id = 0
        self.completion_first_time = 500
        self.waiting_time = 1000
        self.collection_mutex = QMutex()

        self.plugin_priority = {
            LSPRequestTypes.DOCUMENT_COMPLETION: 'lsp',
            LSPRequestTypes.DOCUMENT_SIGNATURE: 'lsp',
            LSPRequestTypes.DOCUMENT_HOVER: 'lsp',
            'all': 'lsp'
        }

        self.response_priority = [
            'lsp', 'kite', 'fallback'
        ]

        for plugin in plugins:
            if plugin in self.BASE_PLUGINS:
                Plugin = self.BASE_PLUGINS[plugin]
                plugin_client = Plugin(self.main)
                self.register_completion_plugin(plugin_client)

    def register_completion_plugin(self, plugin):
        logger.debug("Completion plugin: Registering {0}".format(
            plugin.COMPLETION_CLIENT_NAME))
        plugin_name = plugin.COMPLETION_CLIENT_NAME
        self.clients[plugin_name] = {
            'plugin': plugin,
            'status': self.STOPPED
        }
        plugin.sig_response_ready.connect(self.receive_response)
        plugin.sig_plugin_ready.connect(self.client_available)
        for language in self.language_status:
            server_status = self.language_status[language]
            server_status[plugin_name] = False

    @Slot(str, int, dict)
    def receive_response(self, completion_source, req_id, resp):
        logger.debug("Completion plugin: Request {0} Got response "
                     "from {1}".format(req_id, completion_source))
        with QMutexLocker(self.collection_mutex):
            request_responses = self.requests[req_id]
            req_type = request_responses['req_type']
            language = request_responses['language']
            request_responses['sources'][completion_source] = resp
        corresponding_source = self.plugin_priority.get(req_type, 'lsp')
        is_src_ready = self.language_status[language].get(
            corresponding_source, False)
        if corresponding_source == completion_source:
            response_instance = request_responses['response_instance']
            self.gather_and_send(
                completion_source, response_instance, req_type, req_id)
        else:
            # Preferred completion source is not available
            # Requests are handled in a first come, first served basis
            if not is_src_ready:
                response_instance = request_responses['response_instance']
                self.gather_and_send(
                    completion_source, response_instance, req_type, req_id)

    @Slot(str)
    def client_available(self, client_name):
        client_info = self.clients[client_name]
        client_info['status'] = self.RUNNING

    def gather_completions(self, principal_source, req_id_responses):
        merge_stats = {source: 0 for source in req_id_responses}
        responses = req_id_responses[principal_source]['params']
        available_completions = {x['insertText'] for x in responses}
        priority_level = 1
        for source in req_id_responses:
            logger.debug(source)
            if source == principal_source:
                merge_stats[source] += len(
                    req_id_responses[source]['params'])
                continue
            source_responses = req_id_responses[source]['params']
            for response in source_responses:
                if response['insertText'] not in available_completions:
                    response['sortText'] = (
                        'z' + 'z' * priority_level + response['sortText'])
                    responses.append(response)
                    merge_stats[source] += 1
            priority_level += 1
        logger.debug('Responses statistics: {0}'.format(merge_stats))
        responses = {'params': responses}
        return responses

    def gather_default(self, responses, default=''):
        response = ''
        for source in self.response_priority:
            response = responses.get(source, {'params': default})
            response = response['params']
            if response is not None and len(response) > 0:
                break
        return {'params': response}

    def gather_and_send(self,
                        principal_source, response_instance, req_type, req_id):
        logger.debug('Gather responses for {0}'.format(req_type))
        responses = []
        req_id_responses = self.requests[req_id]['sources']
        if req_type == LSPRequestTypes.DOCUMENT_COMPLETION:
            # principal_source = self.plugin_priority[req_type]
<<<<<<< HEAD
            responses = req_id_responses[principal_source]['params']
            available_completions = {x['label'] for x in responses}
            priority_level = 1
            for source in req_id_responses:
                logger.debug(source)
                if source == principal_source:
                    continue
                source_responses = req_id_responses[source]['params']
                for response in source_responses:
                    if response['label'] not in available_completions:
                        response['sortText'] = (
                            'z' + 'z' * priority_level + response['sortText'])
                        responses.append(response)
                priority_level += 1
            responses = {'params': responses}
=======
            responses = self.gather_completions(
                principal_source, req_id_responses)
        elif req_type == LSPRequestTypes.DOCUMENT_HOVER:
            responses = self.gather_default(req_id_responses, '')
        elif req_type == LSPRequestTypes.DOCUMENT_SIGNATURE:
            responses = self.gather_default(req_id_responses, None)
>>>>>>> c1887487
        else:
            principal_source = self.plugin_priority['all']
            responses = req_id_responses[principal_source]
        response_instance.handle_response(req_type, responses)

    def send_request(self, language, req_type, req, req_id=None):
        req_id = self.req_id
        for client_name in self.clients:
            client_info = self.clients[client_name]
            if client_info['status'] == self.RUNNING:
                self.requests[req_id] = {
                    'req_type': req_type,
                    'response_instance': req['response_instance'],
                    'language': language,
                    'sources': {}
                }
                client_info['plugin'].send_request(
                    language, req_type, req, req_id)
        if req['requires_response']:
            self.req_id += 1

    def send_notification(self, language, notification_type, notification):
        for client_name in self.clients:
            client_info = self.clients[client_name]
            if client_info['status'] == self.RUNNING:
                client_info['plugin'].send_notification(
                    language, notification_type, notification)

    def broadcast_notification(self, req_type, req):
        for client_name in self.clients:
            client_info = self.clients[client_name]
            if client_info['status'] == self.RUNNING:
                client_info['plugin'].broadcast_notification(
                    req_type, req)

    def project_path_update(self, project_path, update_kind='addition'):
        for client_name in self.clients:
            client_info = self.clients[client_name]
            if client_info['status'] == self.RUNNING:
                client_info['plugin'].project_path_update(
                    project_path, update_kind
                )

    def register_file(self, language, filename, codeeditor):
        for client_name in self.clients:
            client_info = self.clients[client_name]
            if client_info['status'] == self.RUNNING:
                client_info['plugin'].register_file(
                    language, filename, codeeditor
                )

    def start(self):
        for client_name in self.clients:
            client_info = self.clients[client_name]
            if client_info['status'] == self.STOPPED:
                client_info['plugin'].start()

    def shutdown(self):
        for client_name in self.clients:
            client_info = self.clients[client_name]
            if client_info['status'] == self.RUNNING:
                client_info['plugin'].shutdown()

    def start_client(self, language):
        started = False
        language_clients = self.language_status.get(language, {})
        for client_name in self.clients:
            client_info = self.clients[client_name]
            if client_info['status'] == self.RUNNING:
                client_started = client_info['plugin'].start_client(language)
                started |= client_started
                language_clients[client_name] = client_started
        self.language_status[language] = language_clients
        return started

    def stop_client(self, language):
        for client_name in self.clients:
            client_info = self.clients[client_name]
            if client_info['status'] == self.RUNNING:
                client_info['plugin'].stop_client(language)
        self.language_status.pop(language)

    def get_client(self, name):
        return self.clients[name]['plugin']<|MERGE_RESOLUTION|>--- conflicted
+++ resolved
@@ -116,7 +116,7 @@
     def gather_completions(self, principal_source, req_id_responses):
         merge_stats = {source: 0 for source in req_id_responses}
         responses = req_id_responses[principal_source]['params']
-        available_completions = {x['insertText'] for x in responses}
+        available_completions = {x['label'] for x in responses}
         priority_level = 1
         for source in req_id_responses:
             logger.debug(source)
@@ -126,7 +126,7 @@
                 continue
             source_responses = req_id_responses[source]['params']
             for response in source_responses:
-                if response['insertText'] not in available_completions:
+                if response['label'] not in available_completions:
                     response['sortText'] = (
                         'z' + 'z' * priority_level + response['sortText'])
                     responses.append(response)
@@ -152,30 +152,12 @@
         req_id_responses = self.requests[req_id]['sources']
         if req_type == LSPRequestTypes.DOCUMENT_COMPLETION:
             # principal_source = self.plugin_priority[req_type]
-<<<<<<< HEAD
-            responses = req_id_responses[principal_source]['params']
-            available_completions = {x['label'] for x in responses}
-            priority_level = 1
-            for source in req_id_responses:
-                logger.debug(source)
-                if source == principal_source:
-                    continue
-                source_responses = req_id_responses[source]['params']
-                for response in source_responses:
-                    if response['label'] not in available_completions:
-                        response['sortText'] = (
-                            'z' + 'z' * priority_level + response['sortText'])
-                        responses.append(response)
-                priority_level += 1
-            responses = {'params': responses}
-=======
             responses = self.gather_completions(
                 principal_source, req_id_responses)
         elif req_type == LSPRequestTypes.DOCUMENT_HOVER:
             responses = self.gather_default(req_id_responses, '')
         elif req_type == LSPRequestTypes.DOCUMENT_SIGNATURE:
             responses = self.gather_default(req_id_responses, None)
->>>>>>> c1887487
         else:
             principal_source = self.plugin_priority['all']
             responses = req_id_responses[principal_source]
