# -*- coding: utf-8 -*-

# Copyright © Spyder Project Contributors
# Licensed under the terms of the MIT License
# (see spyder/__init__.py for details)


"""
LSP client, code introspection and linting utilities.
"""

from spyder.config.base import DEV


# Language server communication verbosity at server logs.
TRACE = 'messages'
if DEV:
    TRACE = 'verbose'

# Supported LSP programming languages
LSP_LANGUAGES = [
    'C#', 'CSS/LESS/SASS', 'Go', 'GraphQL', 'Groovy', 'Haxe', 'HTML',
    'Java', 'JavaScript', 'JSON', 'Julia', 'OCaml', 'PHP',
<<<<<<< HEAD
    'Rust', 'Scala', 'Swift', 'TypeScript', 'Erlang', 'Fortran'
=======
    'Python', 'Rust', 'Scala', 'Swift', 'TypeScript', 'Erlang',
    'Fortran', 'Elixir'
>>>>>>> 2bd4eaa3
]

# -------------------- CLIENT CONFIGURATION SETTINGS --------------------------

# WorkspaceClientCapabilities define capabilities the
# editor / tool provides on the workspace

WORKSPACE_CAPABILITIES = {
    # The client supports applying batch edits to the workspace.
    # Request: An array of `TextDocumentEdit`s to express changes
    #          to n different text documents
    "applyEdit": True,

    # The client supports versioned document changes.
    "workspaceEdit": {
        "documentChanges": False
    },

    # Did change configuration notification supports dynamic registration.
    "didChangeConfiguration": {
        # Reload server settings dynamically
        "dynamicRegistration": True
    },

    # The watched files notification is sent from the client to the server
    # when the client detects changes to files watched by
    # the language client.
    "didChangeWatchedFiles": {
        # Can be turned on/off dynamically
        "dynamicRegistration": True
    },

    # The workspace symbol request is sent from the client to the server to
    # list project-wide symbols matching the query string.
    "symbol": {
        # Can be turned on/off dynamically
        "dynamicRegistration": True
    },

    # The workspace/executeCommand request is sent from the client to the
    # server to trigger command execution on the server. In most cases the
    # server creates a WorkspaceEdit structure and applies the changes to
    # the workspace using the request workspace/applyEdit which is sent from
    # the server to the client.
    "executeCommand": {
        # Can be turned on/off dynamically
        "dynamicRegistration": True
    }
}

# TextDocumentClientCapabilities define capabilities the editor / tool
# provides on text documents.

TEXT_EDITOR_CAPABILITES = {
    # Editor supports file watching and synchronization (Required)
    "synchronization": {
        # File synchronization can be turned on/off.
        "dynamicRegistration": True,

        # The client (Spyder) will send a willSave notification
        # to the server when a file is about to be saved.
        "willSave": True,

        # The client (Spyder) supports sending a will save request and
        # waits for a response providing text edits which will
        # be applied to the document before it is saved.
        "willSaveWaitUntil": True,

        # The client (Spyder) supports did save notifications.
        # The document save notification is sent from the client to
        # the server when the document was saved in the client.
        "didSave": True
    },

    # Editor supports code completion operations.
    # The Completion request is sent from the client to the server to
    # compute completion items at a given cursor position.
    "completion": {
        # Code completion can be turned on/off dynamically.
        "dynamicRegistration": True,

        # Client (Spyder) supports snippets as insert text.
        # A snippet can define tab stops and placeholders with `$1`, `$2`
        # and `${3:foo}`. `$0` defines the final tab stop, it defaults to
        # the end of the snippet. Placeholders with equal identifiers are
        # linked, that is typing in one will update others too.
        "completionItem": {
            "snippetSupport": True
        }
    },

    # The hover request is sent from the client to the server to request
    # hover information at a given text document position.
    "hover": {
        # Hover introspection can be turned on/off dynamically.
        "dynamicRegistration": True
    },

    # The signature help request is sent from the client to the server to
    # request signature information at a given cursor position.
    "signatureHelp": {
        # Function/Class/Method signature hinting can be turned on/off
        # dynamically.
        "dynamicRegistration": True
    },

    # Editor allows to find references.
    # The references request is sent from the client to the server to resolve
    # project-wide references for the symbol denoted by the given text
    # document position.
    "references": {
        # Find references can be turned on/off dynamically.
        "dynamicRegistration": True
    },

    # Editor allows to highlight different text sections at the same time.
    # The document highlight request is sent from the client to the server to
    # resolve a document highlights for a given text document position
    "documentHighlight": {
        # Code highlighting can be turned on/off dynamically.
        "dynamicRegistration": True
    },

    # Editor supports finding symbols on a document.
    # The document symbol request is sent from the client to the server to list
    # all symbols found in a given text document.
    "documentSymbol": {
        # Find symbols on document can be turned on/off dynamically.
        "dynamicRegistration": True
    },

    # Editor allows to autoformat all the document.
    # The document formatting request is sent from the server to the client to
    # format a whole document.
    "formatting": {
        # Document formatting can be turned on/off dynamically.
        "dynamicRegistration": True
    },

    # Editor can autoformat only a selected region on a document.
    # The document range formatting request is sent from the client to the
    # server to format a given range in a document.
    "rangeFormatting": {
        # Partial document formatting can be turned on/off dynamically.
        "dynamicRegistration": True
    },

    # Editor allows to format a document while an edit is taking place.
    # The document on type formatting request is sent from the client to the
    # server to format parts of the document during typing.
    "onTypeFormatting": {
        # On-Type formatting can be turned on/off dynamically.
        "dynamicRegistration": True
    },

    # Editor has an option to go to a function/class/method definition.
    # The goto definition request is sent from the client to the server to
    # resolve the definition location of a symbol at a given text document
    # position.
    "definition": {
        # Go-to-definition can be turned on/off dynamically.
        "dynamicRegistration": True
    },

    # Editor can give/highlight refactor tips/solutions.
    # The code action request is sent from the client to the server to compute
    # commands for a given text document and range. These commands are
    # typically code fixes to either fix problems or to beautify/refactor code.
    "codeAction": {
        # Code hints can be turned on/off dynamically.
        "dynamicRegistration": True
    },

    # Editor can display additional commands/statistics per each line.
    # The code lens request is sent from the client to the server to compute
    # code lenses for a given text document.
    # A code lens represents a command that should be shown along with
    # source text, like the number of references, a way to run tests, etc.
    "codeLens": {
        # Code lens can be turned on/off dynamically.
        "dynamicRegistration": True
    },

    # Editor allows to find cross-document link references.
    # The document links request is sent from the client to the server to
    # request the location of links in a document.
    # A document link is a range in a text document that links to an internal
    # or external resource, like another text document or a web site.
    "documentLink": {
        # Finding document cross-references can be turned on/off dynamically.
        "dynamicRegistration": True
    },

    # Editor allows to rename a variable/function/reference globally
    # on a document.
    # The rename request is sent from the client to the server to perform
    # a workspace-wide rename of a symbol.
    "rename": {
        "dynamicRegistration": True
    }
}


# Spyder editor and workspace capabilities

CLIENT_CAPABILITES = {
    "workspace": WORKSPACE_CAPABILITIES,
    "textDocument": TEXT_EDITOR_CAPABILITES
}


# -------------------- SERVER CONFIGURATION SETTINGS --------------------------

# Text document synchronization mode constants

class TextDocumentSyncKind:
    """Text document synchronization modes supported by a lsp-server"""
    NONE = 0  # Text synchronization is not supported
    FULL = 1  # Text synchronization requires all document contents
    INCREMENTAL = 2  # Partial text synchronization is supported


# Save options.

SAVE_OPTIONS = {
    # The client is supposed to include the content on save.
    'includeText': True
}

# Text synchronization capabilities

TEXT_DOCUMENT_SYNC_OPTIONS = {
    # Open and close notifications are sent to the server.
    'openClose': True,

    # Change notifications are sent to the server.
    # See TextDocumentSyncKind.NONE, TextDocumentSyncKind.FULL
    # and TextDocumentSyncKind.INCREMENTAL.
    'change': TextDocumentSyncKind.NONE,

    # Will save notifications are sent to the server.
    'willSave': False,

    # Will save wait until requests are sent to the server.
    'willSaveWaitUntil': False,

    # Save notifications are sent to the server.
    'save': SAVE_OPTIONS
}


# Code completion options

COMPLETION_OPTIONS = {
    # The server provides support to resolve additional
    # information for a completion item.
    'resolveProvider': False,

    # The characters that trigger completion automatically.
    'triggerCharacters': []
}

# Signature help options

SIGNATURE_HELP_OPTIONS = {
    # The characters that trigger signature help automatically.
    'triggerCharacters': []
}

# Code lens options

CODE_LENS_OPTIONS = {
    # Code lens has a resolve provider as well.
    'resolveProvider': False
}

# Format document on type options

DOCUMENT_ON_TYPE_FORMATTING_OPTIONS = {
    # A character on which formatting should be triggered, like `}`.
    'firstTriggerCharacter': None,

    # More trigger characters.
    'moreTriggerCharacter': [],
}


# Document link options

DOCUMENT_LINK_OPTIONS = {
    # Document links have a resolve provider as well.
    'resolveProvider': False
}

# Execute command options.

EXECUTE_COMMAND_OPTIONS = {
    # The commands to be executed on the server
    'commands': []
}


# Server available capabilites options as defined by the protocol.

SERVER_CAPABILITES = {
    # Defines how text documents are synced.
    # Is either a detailed structure defining each notification or
    # for backwards compatibility the TextDocumentSyncKind number.
    'textDocumentSync': TEXT_DOCUMENT_SYNC_OPTIONS,

    # The server provides hover support.
    'hoverProvider': False,

    # The server provides completion support.
    'completionProvider': COMPLETION_OPTIONS,

    # The server provides signature help support.
    'signatureHelpProvider': SIGNATURE_HELP_OPTIONS,

    # The server provides goto definition support.
    'definitionProvider': False,

    # The server provides find references support.
    'referencesProvider': False,

    # The server provides document highlight support.
    'documentHighlightProvider': False,

    # The server provides document symbol support.
    'documentSymbolProvider': False,

    # The server provides workspace symbol support.
    'workspaceSymbolProvider': False,

    # The server provides code actions.
    'codeActionProvider': False,

    # The server provides code lens.
    'codeLensProvider': CODE_LENS_OPTIONS,

    # The server provides document formatting.
    'documentFormattingProvider': False,

    # The server provides document range formatting.
    'documentRangeFormattingProvider': False,

    # The server provides document formatting on typing.
    'documentOnTypeFormattingProvider': DOCUMENT_ON_TYPE_FORMATTING_OPTIONS,

    # The server provides rename support.
    'renameProvider': False,

    # The server provides document link support.
    'documentLinkProvider': DOCUMENT_LINK_OPTIONS,

    # The server provides execute command support.
    'executeCommandProvider': EXECUTE_COMMAND_OPTIONS,

    # Experimental server capabilities.
    'experimental': None
}


class LSPEventTypes:
    """Language Server Protocol event types."""
    DOCUMENT = 'textDocument'
    WORKSPACE = 'workspace'
    WINDOW = 'window'
    CODE_LENS = 'codeLens'


class LSPRequestTypes:
    """Language Server Protocol request/response types."""
    # General requests
    INITIALIZE = 'initialize'
    SHUTDOWN = 'shutdown'
    EXIT = 'exit'
    CANCEL_REQUEST = '$/cancelRequest'
    # Window requests
    WINDOW_SHOW_MESSAGE = 'window/showMessage'
    WINDOW_SHOW_MESSAGE_REQUEST = 'window/showMessageRequest'
    WINDOW_LOG_MESSAGE = 'window/logMessage'
    TELEMETRY_EVENT = 'telemetry/event'
    # Client capabilities requests
    CLIENT_REGISTER_CAPABILITY = 'client/registerCapability'
    CLIENT_UNREGISTER_CAPABILITY = 'client/unregisterCapability'
    # Workspace requests
    WORKSPACE_CONFIGURATION_CHANGE = 'workspace/didChangeConfiguration'
    WORKSPACE_WATCHED_FILES_UPDATE = 'workspace/didChangeWatchedFiles'
    WORKSPACE_SYMBOL = 'workspace/symbol'
    WORKSPACE_EXECUTE_COMMAND = 'workspace/executeCommand'
    WORKSPACE_APPLY_EDIT = 'workspace/applyEdit'
    # Document requests
    DOCUMENT_PUBLISH_DIAGNOSTICS = 'textDocument/publishDiagnostics'
    DOCUMENT_DID_OPEN = 'textDocument/didOpen'
    DOCUMENT_DID_CHANGE = 'textDocument/didChange'
    DOCUMENT_WILL_SAVE = 'textDocument/willSave'
    DOCUMENT_WILL_SAVE_UNTIL = 'textDocument/willSaveWaitUntil'
    DOCUMENT_DID_SAVE = 'textDocument/didSave'
    DOCUMENT_DID_CLOSE = 'textDocument/didClose'
    DOCUMENT_COMPLETION = 'textDocument/completion'
    COMPLETION_RESOLVE = 'completionItem/resolve'
    DOCUMENT_HOVER = 'textDocument/hover'
    DOCUMENT_SIGNATURE = 'textDocument/signatureHelp'
    DOCUMENT_REFERENCES = ' textDocument/references'
    DOCUMENT_HIGHLIGHT = 'textDocument/documentHighlight'
    DOCUMENT_SYMBOL = 'textDocument/documentSymbol'
    DOCUMENT_FORMATTING = 'textDocument/formatting'
    DOCUMENT_RANGE_FORMATTING = 'textDocument/rangeFormatting'
    DOCUMENT_ON_TYPE_FORMATTING = 'textDocument/onTypeFormatting'
    DOCUMENT_DEFINITION = 'textDocument/definition'
    DOCUMENT_CODE_ACTION = 'textDocument/codeAction'
    DOCUMENT_CODE_LENS = 'textDocument/codeLens'
    CODE_LENS_RESOLVE = 'codeLens/resolve'
    DOCUMENT_LINKS = 'textDocument/documentLink'
    DOCUMENT_LINK_RESOLVE = 'documentLink/resolve'
    DOCUMENT_RENAME = 'textDocument/rename'

# -------------------- LINTING RESPONSE RELATED VALUES ------------------------


class DiagnosticSeverity:
    """LSP diagnostic severity levels."""
    ERROR = 1
    WARNING = 2
    INFORMATION = 3
    HINT = 4

# ----------------- AUTO-COMPLETION RESPONSE RELATED VALUES -------------------


class CompletionItemKind:
    """LSP completion element categories."""
    TEXT = 1
    METHOD = 2
    FUNCTION = 3
    CONSTRUCTOR = 4
    FIELD = 5
    VARIABLE = 6
    CLASS = 7
    INTERFACE = 8
    MODULE = 9
    PROPERTY = 10
    UNIT = 11
    VALUE = 12
    ENUM = 13
    KEYWORD = 14
    SNIPPET = 15
    COLOR = 16
    FILE = 17
    REFERENCE = 18


class InsertTextFormat:
    """LSP completion text interpretations."""
    PLAIN_TEXT = 1
    SNIPPET = 2

# ----------------- SAVING REQUEST RELATED VALUES -------------------


class TextDocumentSaveReason:
    """LSP text document saving action causes."""
    MANUAL = 1
    AFTER_DELAY = 2
    FOCUS_OUT = 3

# ----------------------- INTERNAL CONSTANTS ------------------------


class ClientConstants:
    """Internal LSP Client constants."""
    CANCEL = 'lsp-cancel'<|MERGE_RESOLUTION|>--- conflicted
+++ resolved
@@ -21,12 +21,8 @@
 LSP_LANGUAGES = [
     'C#', 'CSS/LESS/SASS', 'Go', 'GraphQL', 'Groovy', 'Haxe', 'HTML',
     'Java', 'JavaScript', 'JSON', 'Julia', 'OCaml', 'PHP',
-<<<<<<< HEAD
-    'Rust', 'Scala', 'Swift', 'TypeScript', 'Erlang', 'Fortran'
-=======
-    'Python', 'Rust', 'Scala', 'Swift', 'TypeScript', 'Erlang',
-    'Fortran', 'Elixir'
->>>>>>> 2bd4eaa3
+    'Rust', 'Scala', 'Swift', 'TypeScript', 'Erlang', 'Fortran',
+    'Elixir'
 ]
 
 # -------------------- CLIENT CONFIGURATION SETTINGS --------------------------
