# https://dev.azure.com/spyder-ide/spyder/

jobs:

################################################################################
# macOS
################################################################################
- job: 'macOS'

  pool:
    vmImage: 'macOS-10.13'

  variables:
    USE_CONDA: "yes"
    CI: True
    AZURE: True

  # Run the pipeline with multiple Python versions
  strategy:
    matrix:
      Python27:
        python.version: '2.7'
      Python36:
        python.version: '3.6'
      Python37:
        python.version: '3.7'
    maxParallel: 4

  steps:
    # Set the UsePythonVersion task to reference the matrix variable for its Python version
  - task: UsePythonVersion@0
    inputs:
      versionSpec: '$(python.version)'
      architecture: 'x64'

  - script: sudo install -d -m 0777 /usr/local/miniconda/envs/
    displayName: Fix Conda permissions

    # Conda setup environment.
    # https://docs.microsoft.com/en-us/azure/devops/pipelines/tasks/package/conda-environment?view=vsts
  - task: CondaEnvironment@0
    inputs:
      environmentName: 'test'
      packageSpecs: 'python=$(python.version)'

    # Install dependencies
  - script: |
      ./continuous_integration/azure/install.sh
    displayName: 'Install dependencies'
    continueOnError: false

    # Show Conda Build Env
  - script: |
      conda list
    displayName: 'Show build environment'
    continueOnError: true

    # Run Tests
  - script: |
      ./continuous_integration/azure/runtests.sh || ./continuous_integration/azure/runtests.sh || ./continuous_integration/azure/runtests.sh
    displayName: 'Run tests'
    continueOnError: false

    # Publish test results to the Azure DevOps server
  - task: PublishTestResults@2
    inputs:
      testResultsFiles: 'result.xml'
      testRunTitle: 'macOS - Python $(python.version)'
      condition: succeededOrFailed()


################################################################################
# Windows
################################################################################
- job: 'Windows'

  pool:
    vmImage: 'vs2017-win2016'

  variables:
    CI: True
    AZURE: True
    PYTHON: "C:\\Miniconda"
    CODECOV_TOKEN: "56731c25-9b1f-4340-8b58-35739bfbc52d"

  # Run the pipeline with multiple Python versions
  strategy:
    matrix:
      #Python27:
      #  python.version: '2.7'
      Python36:
        python.version: '3.6'
<<<<<<< HEAD
      # There are some strange issues with Windows/Python 3.7
      # and the latest pyls. However, things are working
      # well locally, so we're skipping this for now.
      # Python37:
      #   python.version: '3.7'
=======
        use.conda: "yes"
      Python37:
        python.version: '3.7'
        use.conda: "no"
>>>>>>> 966f5a25
    maxParallel: 4

  steps:
    # Set the UsePythonVersion task to reference the matrix variable for its Python version
  - task: UsePythonVersion@0
    inputs:
      versionSpec: '$(python.version)'
      architecture: 'x64'

    # Conda setup environment.
    # https://docs.microsoft.com/en-us/azure/devops/pipelines/tasks/package/conda-environment?view=vsts
  - task: CondaEnvironment@0
    inputs:
      environmentName: 'test'
      packageSpecs: 'python=$(python.version)'
      updateConda: false

    # Install dependencies
  - script: |
       continuous_integration\azure\install.bat
    displayName: 'Install dependencies'
    continueOnError: false

    # Show Conda Build Env
  - script: |
      conda list
    displayName: 'Show build environment'
    continueOnError: true

    # Run Tests
  - script: |
      continuous_integration\azure\runtests.bat
    displayName: 'Run tests'
    continueOnError: false

    # Publish test results to the Azure DevOps server
  - task: PublishTestResults@2
    inputs:
      testResultsFiles: 'result.xml'
      testRunTitle: 'Windows - Python $(python.version)'
      condition: succeededOrFailed()<|MERGE_RESOLUTION|>--- conflicted
+++ resolved
@@ -90,18 +90,10 @@
       #  python.version: '2.7'
       Python36:
         python.version: '3.6'
-<<<<<<< HEAD
-      # There are some strange issues with Windows/Python 3.7
-      # and the latest pyls. However, things are working
-      # well locally, so we're skipping this for now.
-      # Python37:
-      #   python.version: '3.7'
-=======
         use.conda: "yes"
       Python37:
         python.version: '3.7'
         use.conda: "no"
->>>>>>> 966f5a25
     maxParallel: 4
 
   steps:
