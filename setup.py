# -*- coding: utf-8 -*-
#
# Copyright © Spyder Project Contributors
# Licensed under the terms of the MIT License
# (see spyder/__init__.py for details)

"""
Spyder
======

The Scientific Python Development Environment

Spyder is a powerful scientific environment written in Python, for Python,
and designed by and for scientists, engineers and data analysts.

It features a unique combination of the advanced editing, analysis, debugging
and profiling functionality of a comprehensive development tool with the data
exploration, interactive execution, deep inspection and beautiful visualization
capabilities of a scientific package.
"""

from __future__ import print_function

import io
import os
import os.path as osp
import subprocess
import sys
import shutil

from distutils.core import setup
from distutils.command.install_data import install_data


#==============================================================================
# Minimal Python version sanity check
# Taken from the notebook setup.py -- Modified BSD License
#==============================================================================
v = sys.version_info
if v[0] >= 3 and v[:2] < (3, 6):
    error = "ERROR: Spyder requires Python version 3.6 and above."
    print(error, file=sys.stderr)
    sys.exit(1)


#==============================================================================
# Constants
#==============================================================================
NAME = 'spyder'
LIBNAME = 'spyder'
from spyder import __version__, __website_url__  #analysis:ignore


#==============================================================================
# Auxiliary functions
#==============================================================================
def get_package_data(name, extlist):
    """Return data files for package *name* with extensions in *extlist*"""
    flist = []
    # Workaround to replace os.path.relpath (not available until Python 2.6):
    offset = len(name)+len(os.pathsep)
    for dirpath, _dirnames, filenames in os.walk(name):
        if 'tests' not in dirpath:
            for fname in filenames:
                if (not fname.startswith('.') and
                        osp.splitext(fname)[1] in extlist):
                    flist.append(osp.join(dirpath, fname)[offset:])
    return flist


def get_subpackages(name):
    """Return subpackages of package *name*"""
    splist = []
    for dirpath, _dirnames, _filenames in os.walk(name):
        if 'tests' not in dirpath:
            if osp.isfile(osp.join(dirpath, '__init__.py')):
                splist.append(".".join(dirpath.split(os.sep)))
    return splist


def get_data_files():
    """Return data_files in a platform dependent manner"""
    if sys.platform.startswith('linux'):
        data_files = [('share/applications', ['scripts/spyder.desktop']),
                      ('share/icons', ['img_src/spyder.png'])]
    elif os.name == 'nt':
        data_files = [('scripts', ['img_src/spyder.ico',
                                   'img_src/spyder_reset.ico'])]
    else:
        data_files = []
    return data_files


def get_packages():
    """Return package list"""
    packages = get_subpackages(LIBNAME)
    return packages


#==============================================================================
# Make Linux detect Spyder desktop file
#==============================================================================
class MyInstallData(install_data):
    def run(self):
        install_data.run(self)
        if sys.platform.startswith('linux'):
            try:
                subprocess.call(['update-desktop-database'])
            except:
                print("ERROR: unable to update desktop database",
                      file=sys.stderr)
CMDCLASS = {'install_data': MyInstallData}


#==============================================================================
# Main scripts
#==============================================================================
# NOTE: the '[...]_win_post_install.py' script is installed even on non-Windows
# platforms due to a bug in pip installation process
# See spyder-ide/spyder#1158.
SCRIPTS = ['%s_win_post_install.py' % NAME]

SCRIPTS.append('spyder')

if os.name == 'nt':
    SCRIPTS += ['spyder.bat']

#==============================================================================
# Files added to the package
#==============================================================================
EXTLIST = ['.pot', '.po', '.mo', '.svg', '.png', '.css', '.html', '.js',
           '.ini', '.txt', '.qss', '.ttf', '.json', '.rst', '.bloom',
           '.ico', '.gif', '.mp3', '.ogg', '.sfd', '.bat', '.sh']


#==============================================================================
# Use Readme for long description
#==============================================================================
with io.open('README.md', encoding='utf-8') as f:
    LONG_DESCRIPTION = f.read()


#==============================================================================
# Setup arguments
#==============================================================================
setup_args = dict(
    name=NAME,
    version=__version__,
    description='The Scientific Python Development Environment',
    long_description=LONG_DESCRIPTION,
    long_description_content_type='text/markdown',
    download_url=__website_url__ + "#fh5co-download",
    author="The Spyder Project Contributors",
    author_email="spyder.python@gmail.com",
    url=__website_url__,
    license='MIT',
    keywords='PyQt5 editor console widgets IDE science data analysis IPython',
    platforms=["Windows", "Linux", "Mac OS-X"],
    packages=get_packages(),
    package_data={LIBNAME: get_package_data(LIBNAME, EXTLIST)},
    scripts=[osp.join('scripts', fname) for fname in SCRIPTS],
    data_files=get_data_files(),
    classifiers=['License :: OSI Approved :: MIT License',
                 'Operating System :: MacOS',
                 'Operating System :: Microsoft :: Windows',
                 'Operating System :: POSIX :: Linux',
                 'Programming Language :: Python :: 3',
                 'Programming Language :: Python :: 3.6',
                 'Programming Language :: Python :: 3.7',
                 'Programming Language :: Python :: 3.8',
                 'Development Status :: 5 - Production/Stable',
                 'Intended Audience :: Education',
                 'Intended Audience :: Science/Research',
                 'Intended Audience :: Developers',
                 'Topic :: Scientific/Engineering',
                 'Topic :: Software Development :: Widget Sets'],
    cmdclass=CMDCLASS)


#==============================================================================
# Setuptools deps
#==============================================================================
if any(arg == 'bdist_wheel' for arg in sys.argv):
    import setuptools     # analysis:ignore

install_requires = [
    'applaunchservices>=0.1.7;platform_system=="Darwin"',
    'atomicwrites>=1.2.0',
    'chardet>=2.0.0',
    'cloudpickle>=0.5.0',
    'diff-match-patch>=20181111',
    'intervaltree>=3.0.2',
    'ipython>=4.0',
    'jedi==0.17.2',
    'keyring>=17.0.0',
    'nbconvert>=4.0',
    'numpydoc>=0.6.0',
    # Required to get SSH connections to remote kernels
    'paramiko>=2.4.0;platform_system=="Windows"',
    'parso==0.7.0',
    'pexpect>=4.4.0',
    'pickleshare>=0.4',
    'psutil>=5.3',
    'pygments>=2.0',
    'pylint>=1.0',
    'pyqt5<5.13',
    'pyqtwebengine<5.13',
    'python-language-server[all]>=0.35.0,<1.0.0',
<<<<<<< HEAD
    'pyls-black',
    'pyls-spyder>=0.1.0',
=======
    'pyls-black>=0.4.6',
>>>>>>> b45980b1
    'pyxdg>=0.26;platform_system=="Linux"',
    'pyzmq>=17',
    'qdarkstyle>=2.8',
    'qtawesome>=0.5.7',
    'qtconsole>=4.7.7',
    'qtpy>=1.5.0',
    'setuptools>=39.0.0',
    'sphinx>=0.6.6',
    'spyder-kernels>=1.9.4,<1.10.0',
    'three-merge>=0.1.1',
    'watchdog>=0.10.3'
]

extras_require = {
    'test:platform_system == "Linux"': ['pytest-xvfb'],
    'test:platform_system == "Windows"': ['pywin32'],
    'test': [
        'coverage<5.0',
        'cython',
        'flaky',
        'matplotlib',
        'mock',
        'pandas',
        'pillow',
        'pytest<5.0',
        'pytest-cov',
        'pytest-faulthandler<2.0',
        'pytest-lazy-fixture',
        'pytest-mock',
        'pytest-ordering',
        'pytest-qt',
        'pyyaml',
        'scipy',
        'sympy',
    ],
}

if 'setuptools' in sys.modules:
    setup_args['install_requires'] = install_requires
    setup_args['extras_require'] = extras_require

    setup_args['entry_points'] = {
        'gui_scripts': [
            'spyder = spyder.app.start:main'
        ]
    }

    setup_args.pop('scripts', None)


#==============================================================================
# Main setup
#==============================================================================
setup(**setup_args)<|MERGE_RESOLUTION|>--- conflicted
+++ resolved
@@ -206,12 +206,8 @@
     'pyqt5<5.13',
     'pyqtwebengine<5.13',
     'python-language-server[all]>=0.35.0,<1.0.0',
-<<<<<<< HEAD
-    'pyls-black',
+    'pyls-black>=0.4.6',
     'pyls-spyder>=0.1.0',
-=======
-    'pyls-black>=0.4.6',
->>>>>>> b45980b1
     'pyxdg>=0.26;platform_system=="Linux"',
     'pyzmq>=17',
     'qdarkstyle>=2.8',
