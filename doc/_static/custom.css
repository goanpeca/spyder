--- conflicted
+++ resolved
@@ -38,14 +38,6 @@
     margin-bottom: 24px;
 }
 
-<<<<<<< HEAD
-div .toctree-wrapper {
-    margin-bottom: 24px;
-}
-
-ol.arabic {
-    margin-bottom: 24px;
-=======
 div.body p, div.body dd, div.body li {
     line-height: 1.57em;
 }
@@ -93,5 +85,12 @@
 #fh5co-footer .container .row .text-center p {
     font-size: 12px;
     line-height: 0;
->>>>>>> 7f4e6f4d
+}
+
+div .toctree-wrapper {
+    margin-bottom: 24px;
+}
+
+ol.arabic {
+    margin-bottom: 24px;
 }