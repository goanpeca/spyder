# -*- coding: utf-8 -*-
# -----------------------------------------------------------------------------
# Copyright (c) 2009- Spyder Kernels Contributors
#
# Licensed under the terms of the MIT License
# (see spyder_kernels/__init__.py for details)
# -----------------------------------------------------------------------------

"""
Spyder kernel for Jupyter.
"""

# Standard library imports
import os
import sys
import threading

# Third-party imports
from ipykernel.ipkernel import IPythonKernel
from ipython_genutils.py3compat import PY3, input

# Local imports
from spyder_kernels.comms.frontendcomm import FrontendComm


# Excluded variables from the Variable Explorer (i.e. they are not
# shown at all there)
EXCLUDED_NAMES = ['In', 'Out', 'exit', 'get_ipython', 'quit']


class SpyderKernel(IPythonKernel):
    """Spyder kernel for Jupyter."""

    def __init__(self, *args, **kwargs):
        super(SpyderKernel, self).__init__(*args, **kwargs)

        self.frontend_comm = FrontendComm(self)

        # All functions that can be called through the comm
        handlers = {
            'set_breakpoints': self.set_spyder_breakpoints,
            'set_pdb_ignore_lib': self.set_pdb_ignore_lib,
            'set_pdb_execute_events': self.set_pdb_execute_events,
            'get_value': self.get_value,
            'load_data': self.load_data,
            'save_namespace': self.save_namespace,
            'is_defined': self.is_defined,
            'get_doc': self.get_doc,
            'get_source': self.get_source,
            'set_value': self.set_value,
            'remove_value': self.remove_value,
            'copy_value': self.copy_value,
            'set_cwd': self.set_cwd,
            'get_cwd': self.get_cwd,
            'get_syspath': self.get_syspath,
            'get_env': self.get_env,
            'close_all_mpl_figures': self.close_all_mpl_figures,
            'show_mpl_backend_errors': self.show_mpl_backend_errors,
            'get_namespace_view': self.get_namespace_view,
            'set_namespace_view_settings': self.set_namespace_view_settings,
            'get_var_properties': self.get_var_properties,
            'set_sympy_forecolor': self.set_sympy_forecolor,
            'update_syspath': self.update_syspath,
            'is_special_kernel_valid': self.is_special_kernel_valid,
            'pdb_input_reply': self.pdb_input_reply,
            '_interrupt_eventloop': self._interrupt_eventloop,
            }
        for call_id in handlers:
            self.frontend_comm.register_call_handler(
                call_id, handlers[call_id])

        self.namespace_view_settings = {}

        self._pdb_obj = None
        self._pdb_step = None
        self._do_publish_pdb_state = True
        self._mpl_backend_error = None
        self._running_namespace = None
<<<<<<< HEAD
        self._pdb_input_line = None
=======
>>>>>>> ed4adffc
        self.shell.get_local_scope = self.get_local_scope

    def get_local_scope(self, stack_depth):
        """Get local scope at given frame depth."""
        frame = sys._getframe(stack_depth + 1)
        if self._pdb_frame is frame:
<<<<<<< HEAD
            # we also give the globals because they might not be in
            # self.shell.user_ns
=======
            # we also give the globals because they might not be in self.shell.user_ns
>>>>>>> ed4adffc
            namespace = frame.f_globals.copy()
            namespace.update(self._pdb_locals)
            return namespace
        else:
            return frame.f_locals

    # -- Public API -----------------------------------------------------------
    def frontend_call(self, blocking=False, broadcast=True,
                      timeout=None, callback=None):
        """Call the frontend."""
        # If not broadcast, send only to the calling comm
        if broadcast:
            comm_id = None
        else:
            comm_id = self.frontend_comm.calling_comm_id

        return self.frontend_comm.remote_call(
            blocking=blocking,
            comm_id=comm_id,
            callback=callback,
            timeout=timeout)

    # --- For the Variable Explorer
    def set_namespace_view_settings(self, settings):
        """Set namespace_view_settings."""
        self.namespace_view_settings = settings

    def get_namespace_view(self):
        """
        Return the namespace view

        This is a dictionary with the following structure

        {'a': {'color': '#800000', 'size': 1, 'type': 'str', 'view': '1'}}

        Here:
        * 'a' is the variable name
        * 'color' is the color used to show it
        * 'size' and 'type' are self-evident
        * and'view' is its value or the text shown in the last column
        """
        from spyder_kernels.utils.nsview import make_remote_view

        settings = self.namespace_view_settings
        if settings:
            ns = self._get_current_namespace()
            view = make_remote_view(ns, settings, EXCLUDED_NAMES)
            return view
        else:
            return None

    def get_var_properties(self):
        """
        Get some properties of the variables in the current
        namespace
        """
        from spyder_kernels.utils.nsview import get_remote_data

        settings = self.namespace_view_settings
        if settings:
            ns = self._get_current_namespace()
            data = get_remote_data(ns, settings, mode='editable',
                                   more_excluded_names=EXCLUDED_NAMES)

            properties = {}
            for name, value in list(data.items()):
                properties[name] = {
                    'is_list':  isinstance(value, (tuple, list)),
                    'is_dict':  isinstance(value, dict),
                    'is_set': isinstance(value, set),
                    'len': self._get_len(value),
                    'is_array': self._is_array(value),
                    'is_image': self._is_image(value),
                    'is_data_frame': self._is_data_frame(value),
                    'is_series': self._is_series(value),
                    'array_shape': self._get_array_shape(value),
                    'array_ndim': self._get_array_ndim(value)
                }

            return properties
        else:
            return None

    def get_value(self, name):
        """Get the value of a variable"""
        ns = self._get_current_namespace()
        self._do_publish_pdb_state = False
        return ns[name]

    def set_value(self, name, value):
        """Set the value of a variable"""
        ns = self._get_reference_namespace(name)
        ns[name] = value
        self.log.debug(ns)

    def remove_value(self, name):
        """Remove a variable"""
        ns = self._get_reference_namespace(name)
        ns.pop(name)

    def copy_value(self, orig_name, new_name):
        """Copy a variable"""
        ns = self._get_reference_namespace(orig_name)
        ns[new_name] = ns[orig_name]

    def load_data(self, filename, ext, overwrite=False):
        """
        Load data from filename.

        Use 'overwrite' to determine if conflicts between variable names need
        to be handle or not.

        For example, if a loaded variable is call 'var'
        and there is already a variable 'var' in the namespace, having
        'overwrite=True' will cause 'var' to be updated.
        In the other hand, with 'overwrite=False', a new variable will be
        created with a sufix starting with 000 i.e 'var000' (default behavior).
        """
        from spyder_kernels.utils.iofuncs import iofunctions
        from spyder_kernels.utils.misc import fix_reference_name

        glbs = self._mglobals()

        load_func = iofunctions.load_funcs[ext]
        data, error_message = load_func(filename)

        if error_message:
            return error_message

        if not overwrite:
            # We convert to list since we mutate this dictionary
            for key in list(data.keys()):
                new_key = fix_reference_name(key, blacklist=list(glbs.keys()))
                if new_key != key:
                    data[new_key] = data.pop(key)

        try:
            glbs.update(data)
        except Exception as error:
            return str(error)

        return None

    def save_namespace(self, filename):
        """Save namespace into filename"""
        from spyder_kernels.utils.nsview import get_remote_data
        from spyder_kernels.utils.iofuncs import iofunctions

        ns = self._get_current_namespace()
        settings = self.namespace_view_settings
        data = get_remote_data(ns, settings, mode='picklable',
                               more_excluded_names=EXCLUDED_NAMES).copy()
        return iofunctions.save(data, filename)

    # --- For Pdb
    def is_debugging(self):
        """
        Check if we are currently debugging.
        """
        return bool(self._pdb_frame)

    def _do_complete(self, code, cursor_pos):
        """Call parent class do_complete"""
        return super(SpyderKernel, self).do_complete(code, cursor_pos)

    def do_complete(self, code, cursor_pos):
        """
        Call PdB complete if we are debugging.

        Public method of ipykernel overwritten for debugging.
        """
        if self.is_debugging():
            return self._pdb_obj.do_complete(code, cursor_pos)
        return self._do_complete(code, cursor_pos)

    def publish_pdb_state(self):
        """
        Publish Variable Explorer state and Pdb step through
        send_spyder_msg.
        """
        if self._pdb_obj and self._do_publish_pdb_state:
            state = dict(namespace_view = self.get_namespace_view(),
                         var_properties = self.get_var_properties(),
                         step = self._pdb_step)
            self.frontend_call(blocking=False).pdb_state(state)
        self._do_publish_pdb_state = True

    def set_spyder_breakpoints(self, breakpoints):
        """
        Handle a message from the frontend
        """
        if self._pdb_obj:
            self._pdb_obj.set_spyder_breakpoints(breakpoints)

    def set_pdb_ignore_lib(self, state):
        """
        Change the "Ignore libraries while stepping" debugger setting.
        """
        if self._pdb_obj:
            self._pdb_obj.pdb_ignore_lib = state

    def set_pdb_execute_events(self, state):
        """
        Handle a message from the frontend
        """
        if self._pdb_obj:
            self._pdb_obj.pdb_execute_events = state

    # --- For the Help plugin
    def is_defined(self, obj, force_import=False):
        """Return True if object is defined in current namespace"""
        from spyder_kernels.utils.dochelpers import isdefined

        ns = self._get_current_namespace(with_magics=True)
        return isdefined(obj, force_import=force_import, namespace=ns)

    def get_doc(self, objtxt):
        """Get object documentation dictionary"""
        try:
            import matplotlib
            matplotlib.rcParams['docstring.hardcopy'] = True
        except:
            pass
        from spyder_kernels.utils.dochelpers import getdoc

        obj, valid = self._eval(objtxt)
        if valid:
            return getdoc(obj)

    def get_source(self, objtxt):
        """Get object source"""
        from spyder_kernels.utils.dochelpers import getsource

        obj, valid = self._eval(objtxt)
        if valid:
            return getsource(obj)

    # --- Additional methods
    def set_cwd(self, dirname):
        """Set current working directory."""
        os.chdir(dirname)

    def get_cwd(self):
        """Get current working directory."""
        return os.getcwd()

    def get_syspath(self):
        """Return sys.path contents."""
        return sys.path[:]

    def get_env(self):
        """Get environment variables."""
        return os.environ.copy()

    def close_all_mpl_figures(self):
        """Close all Matplotlib figures."""
        try:
            import matplotlib.pyplot as plt
            plt.close('all')
            del plt
        except:
            pass

    def is_special_kernel_valid(self):
        """
        Check if optional dependencies are available for special consoles.
        """
        try:
            if os.environ.get('SPY_AUTOLOAD_PYLAB_O') == 'True':
                import matplotlib
            elif os.environ.get('SPY_SYMPY_O') == 'True':
                import sympy
            elif os.environ.get('SPY_RUN_CYTHON') == 'True':
                import cython
        except Exception:
            # Use Exception instead of ImportError here because modules can
            # fail to be imported due to a lot of issues.
            if os.environ.get('SPY_AUTOLOAD_PYLAB_O') == 'True':
                return u'matplotlib'
            elif os.environ.get('SPY_SYMPY_O') == 'True':
                return u'sympy'
            elif os.environ.get('SPY_RUN_CYTHON') == 'True':
                return u'cython'
        return None

    def update_syspath(self, path_dict, new_path_dict):
        """
        Update the PYTHONPATH of the kernel.

        `path_dict` and `new_path_dict` have the paths as keys and the state
        as values. The state is `True` for active and `False` for inactive.

        `path_dict` corresponds to the previous state of the PYTHONPATH.
        `new_path_dict` corresponds to the new state of the PYTHONPATH.
        """
        # Remove old paths
        for path in path_dict:
            while path in sys.path:
                sys.path.remove(path)

        # Add new paths
        # We do this in reverse order as we use `sys.path.insert(1, path)`.
        # This ensures the end result has the correct path order.
        for path, active in reversed(new_path_dict.items()):
            if active:
                sys.path.insert(1, path)

    # -- Private API ---------------------------------------------------
    # --- For the Variable Explorer
    def _get_current_namespace(self, with_magics=False):
        """
        Return current namespace

        This is globals() if not debugging, or a dictionary containing
        both locals() and globals() for current frame when debugging
        """
        ns = {}
        if self._running_namespace is None:
            ns.update(self._mglobals())
        else:
            running_globals, running_locals = self._running_namespace
            ns.update(running_globals)
            if running_locals is not None:
                ns.update(running_locals)

        if self._pdb_frame is not None:
            ns.update(self._pdb_locals)

        # Add magics to ns so we can show help about them on the Help
        # plugin
        if with_magics:
            line_magics = self.shell.magics_manager.magics['line']
            cell_magics = self.shell.magics_manager.magics['cell']
            ns.update(line_magics)
            ns.update(cell_magics)

        return ns

    def _get_reference_namespace(self, name):
        """
        Return namespace where reference name is defined

        It returns the globals() if reference has not yet been defined
        """
        glbs = self._mglobals()
        if self._pdb_frame is None:
            return glbs
        else:
            lcls = self._pdb_locals
            if name in lcls:
                return lcls
            else:
                return glbs

    def _mglobals(self):
        """Return current globals -- handles Pdb frames"""
        if self._pdb_frame is not None:
            return self._pdb_frame.f_globals
        else:
            return self.shell.user_ns

    def _get_len(self, var):
        """Return sequence length"""
        try:
            return len(var)
        except:
            return None

    def _is_array(self, var):
        """Return True if variable is a NumPy array"""
        try:
            import numpy
            return isinstance(var, numpy.ndarray)
        except:
            return False

    def _is_image(self, var):
        """Return True if variable is a PIL.Image image"""
        try:
            from PIL import Image
            return isinstance(var, Image.Image)
        except:
            return False

    def _is_data_frame(self, var):
        """Return True if variable is a DataFrame"""
        try:
            from pandas import DataFrame
            return isinstance(var, DataFrame)
        except:
            return False

    def _is_series(self, var):
        """Return True if variable is a Series"""
        try:
            from pandas import Series
            return isinstance(var, Series)
        except:
            return False

    def _get_array_shape(self, var):
        """Return array's shape"""
        try:
            if self._is_array(var):
                return var.shape
            else:
                return None
        except:
            return None

    def _get_array_ndim(self, var):
        """Return array's ndim"""
        try:
            if self._is_array(var):
                return var.ndim
            else:
                return None
        except:
            return None

    # --- For Pdb
    def _register_pdb_session(self, pdb_obj):
        """Register Pdb session to use it later"""
        self._pdb_obj = pdb_obj

    @property
    def _pdb_frame(self):
        """Return current Pdb frame if there is any"""
        if self._pdb_obj is not None and self._pdb_obj.curframe is not None:
            return self._pdb_obj.curframe

    @property
    def _pdb_locals(self):
        """
        Return current Pdb frame locals if available. Otherwise
        return an empty dictionary
        """
        if self._pdb_frame:
            return self._pdb_obj.curframe_locals
        else:
            return {}

    # --- For the Help plugin
    def _eval(self, text):
        """
        Evaluate text and return (obj, valid)
        where *obj* is the object represented by *text*
        and *valid* is True if object evaluation did not raise any exception
        """
        from spyder_kernels.py3compat import is_text_string

        assert is_text_string(text)
        ns = self._get_current_namespace(with_magics=True)
        try:
            return eval(text, ns), True
        except:
            return None, False

    # --- For Matplotlib
    def _set_mpl_backend(self, backend, pylab=False):
        """
        Set a backend for Matplotlib.

        backend: A parameter that can be passed to %matplotlib
                 (e.g. 'inline' or 'tk').
        """
        import traceback
        from IPython.core.getipython import get_ipython

        generic_error = (
            "\n" + "="*73 + "\n"
            "NOTE: The following error appeared when setting "
            "your Matplotlib backend!!\n" + "="*73 + "\n\n"
            "{0}"
        )

        magic = 'pylab' if pylab else 'matplotlib'

        error = None
        try:
            get_ipython().run_line_magic(magic, backend)
        except RuntimeError as err:
            # This catches errors generated by ipykernel when
            # trying to set a backend. See issue 5541
            if "GUI eventloops" in str(err):
                import matplotlib
                previous_backend = matplotlib.get_backend()
                if not backend in previous_backend.lower():
                    # Only inform about an error if the user selected backend
                    # and the one set by Matplotlib are different. Else this
                    # message is very confusing.
                    error = (
                        "\n"
                        "NOTE: Spyder *can't* set your selected Matplotlib "
                        "backend because there is a previous backend already "
                        "in use.\n\n"
                        "Your backend will be {0}".format(previous_backend)
                    )
                del matplotlib
            # This covers other RuntimeError's
            else:
                error = generic_error.format(traceback.format_exc())
        except Exception:
            error = generic_error.format(traceback.format_exc())

        self._mpl_backend_error = error

    def show_mpl_backend_errors(self):
        """Show Matplotlib backend errors after the prompt is ready."""
        if self._mpl_backend_error is not None:
            print(self._mpl_backend_error)  # spyder: test-skip

    def set_sympy_forecolor(self, background_color='dark'):
        """Set SymPy forecolor depending on console background."""
        if os.environ.get('SPY_SYMPY_O') == 'True':
            try:
                from sympy import init_printing
                from IPython.core.getipython import get_ipython
                if background_color == 'dark':
                    init_printing(forecolor='White', ip=get_ipython())
                elif background_color == 'light':
                    init_printing(forecolor='Black', ip=get_ipython())
            except Exception:
                pass

    # --- Others
    def _load_autoreload_magic(self):
        """Load %autoreload magic."""
        from IPython.core.getipython import get_ipython
        try:
            get_ipython().run_line_magic('reload_ext', 'autoreload')
            get_ipython().run_line_magic('autoreload', '2')
        except Exception:
            pass

    def _load_wurlitzer(self):
        """Load wurlitzer extension."""
        # Wurlitzer has no effect on Windows
        if not os.name == 'nt':
            from IPython.core.getipython import get_ipython
            # Enclose this in a try/except because if it fails the
            # console will be totally unusable.
            # Fixes spyder-ide/spyder#8668
            try:
                get_ipython().run_line_magic('reload_ext', 'wurlitzer')
            except Exception:
                pass

    def cmd_input(self, prompt=''):
        """
        Special input function for commands.
        Runs the eventloop while debugging.
        """
        # Only works if the comm is open and this is a pdb prompt.
        if not self.frontend_comm.is_open() or not self._pdb_frame:
            return input(prompt)

        # Flush output before making the request.
        sys.stderr.flush()
        sys.stdout.flush()

        # Send the input request.
        self._pdb_input_line = None
        self.frontend_call().pdb_input(prompt)

        # Allow GUI event loop to update
        if PY3:
            is_main_thread = (
                threading.current_thread() is threading.main_thread())
        else:
            is_main_thread = isinstance(
                threading.current_thread(), threading._MainThread)

        if is_main_thread and self.eventloop:
            while self._pdb_input_line is None:
                self.eventloop(self)
        else:
            self.frontend_comm.wait_until(
                lambda: self._pdb_input_line is not None)
        return self._pdb_input_line

    def pdb_input_reply(self, line, echo_stack_entry=True):
        """Get a pdb command from the frontend."""
        if self._pdb_obj:
            self._pdb_obj._disable_next_stack_entry = not echo_stack_entry
        self._pdb_input_line = line
        if self.eventloop:
            # Interrupting the eventloop is only implemented when a message is
            # recieved on the shell channel, but this message is queued and
            # won't be processed because an `execute` message is being
            # processed. Therefore we process the message here (comm channel)
            # and request a dummy message to be sent on the shell channel to
            # stop the eventloop. This will call back `_interrupt_eventloop`.
            self.frontend_call().request_interrupt_eventloop()

    def _interrupt_eventloop(self):
        """Interrupts the eventloop."""
        # Recieveing the request is enough to stop the eventloop.
        pass<|MERGE_RESOLUTION|>--- conflicted
+++ resolved
@@ -76,22 +76,13 @@
         self._do_publish_pdb_state = True
         self._mpl_backend_error = None
         self._running_namespace = None
-<<<<<<< HEAD
-        self._pdb_input_line = None
-=======
->>>>>>> ed4adffc
         self.shell.get_local_scope = self.get_local_scope
 
     def get_local_scope(self, stack_depth):
         """Get local scope at given frame depth."""
         frame = sys._getframe(stack_depth + 1)
         if self._pdb_frame is frame:
-<<<<<<< HEAD
-            # we also give the globals because they might not be in
-            # self.shell.user_ns
-=======
             # we also give the globals because they might not be in self.shell.user_ns
->>>>>>> ed4adffc
             namespace = frame.f_globals.copy()
             namespace.update(self._pdb_locals)
             return namespace
